<<<<<<< HEAD
## Screen Operator (In development stage)

This app is intended to operate the screen with AI.

### Help with development

Current development step:

Fix a bug that caused that if you switch the LLM you must go back and in again (branch auto-change-LLM-attempt_2).

Fix a bug that prevents some apps from being launched by Screen Operator (branch open_apps_attempt_2).

Correct implementation of MediaProjection (Create screenshots for Gemini). Almost finished code in the screenshot branch. The current workaround is to trigger a screenshot via the accessibility service. However, this leads to the thumbnail.


### Waiting list
Get notified with an E-Mail. https://docs.google.com/forms/d/1wQiKmP9R2PTmZQe_1ZAp3KCv9M8_d9nlqoLsLot2M-I/edit

#### Free API

Follow the instructions on Google AI Studio [setup page](https://makersuite.google.com/app/apikey) to obtain an API key.

```txt
apiKey=YOUR_API_KEY
```
=======
## Screen Operator
### Operates the screen with AI
This Android app operates the screen with commands from vision LLMs



#### • Like Computer use and Operator but rather Smartphone use for Android

#### • Can also control the Browser like Project Mariner and Browser use

<img src="https://github.com/Android-PowerUser/Screen_Operator/blob/main/Screenshot_20250526-192615_Screen%20Operator.png" alt="" width="141"/> <img src="https://github.com/Android-PowerUser/Screen_Operator/blob/main/Screenshot_20250521-095334_Screen%20Operator.png" alt="" width="141"/>

### How to get it from Google Play
<br/>

Unfortunately, I need 12 testers for 14 days to publish the app on the Play Store.

For the Play Store link to work you must first join the [Google Group](https://groups.google.com/g/Screen_Operator) (I didn't make that rule). You can then download it regularly from the [Play Store](https://play.google.com/store/apps/details?id=io.github.android_poweruser).

### Video
[First attempt ever is recorded](https://m.youtube.com/watch?v=o095RSFXJuc)

<br/>

#### Note

If you in your Google account identified as under 18, you need an adult account because Google is (unreasonably) denying you the API key.

Android 11-12.1 doesn't work because of file permission problems with the screenshots path. Participate in the Project (branch better_text or Android_11_read_media_images). Please test yourself if Android 10- works and let me know the result.

##### Help with development

Current development step:

Fix a bug that prevents some apps from being launched by Screen Operator (branch Better_text). The current workaround is to go from the home screen.

Correct implementation of MediaProjection (Create screenshots for Gemini). Almost finished code in the screenshot branch. The current workaround is to trigger a screenshot via the accessibility service. However, this leads to the thumbnail.
>>>>>>> 5cef6f58
<|MERGE_RESOLUTION|>--- conflicted
+++ resolved
@@ -1,30 +1,3 @@
-<<<<<<< HEAD
-## Screen Operator (In development stage)
-
-This app is intended to operate the screen with AI.
-
-### Help with development
-
-Current development step:
-
-Fix a bug that caused that if you switch the LLM you must go back and in again (branch auto-change-LLM-attempt_2).
-
-Fix a bug that prevents some apps from being launched by Screen Operator (branch open_apps_attempt_2).
-
-Correct implementation of MediaProjection (Create screenshots for Gemini). Almost finished code in the screenshot branch. The current workaround is to trigger a screenshot via the accessibility service. However, this leads to the thumbnail.
-
-
-### Waiting list
-Get notified with an E-Mail. https://docs.google.com/forms/d/1wQiKmP9R2PTmZQe_1ZAp3KCv9M8_d9nlqoLsLot2M-I/edit
-
-#### Free API
-
-Follow the instructions on Google AI Studio [setup page](https://makersuite.google.com/app/apikey) to obtain an API key.
-
-```txt
-apiKey=YOUR_API_KEY
-```
-=======
 ## Screen Operator
 ### Operates the screen with AI
 This Android app operates the screen with commands from vision LLMs
@@ -41,6 +14,7 @@
 <br/>
 
 Unfortunately, I need 12 testers for 14 days to publish the app on the Play Store.
+
 
 For the Play Store link to work you must first join the [Google Group](https://groups.google.com/g/Screen_Operator) (I didn't make that rule). You can then download it regularly from the [Play Store](https://play.google.com/store/apps/details?id=io.github.android_poweruser).
 
@@ -61,5 +35,4 @@
 
 Fix a bug that prevents some apps from being launched by Screen Operator (branch Better_text). The current workaround is to go from the home screen.
 
-Correct implementation of MediaProjection (Create screenshots for Gemini). Almost finished code in the screenshot branch. The current workaround is to trigger a screenshot via the accessibility service. However, this leads to the thumbnail.
->>>>>>> 5cef6f58
+Correct implementation of MediaProjection (Create screenshots for Gemini). Almost finished code in the screenshot branch. The current workaround is to trigger a screenshot via the accessibility service. However, this leads to the thumbnail.